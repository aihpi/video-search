--- conflicted
+++ resolved
@@ -1,8 +1,3 @@
-<<<<<<< HEAD
-import asyncio
-import gc
-=======
->>>>>>> 2a0b1317
 import logging
 import os
 import re
@@ -30,15 +25,6 @@
     """
 
     _instance = None
-<<<<<<< HEAD
-    _models = {}
-    _active_model_id = None
-    _active_model = None
-    _active_tokenizer = None
-    _device = "cuda" if torch.cuda.is_available() else "cpu"
-    _hf_token = None
-    _executor = None
-=======
     _client = None
     _backend = None
     _base_url = None
@@ -46,7 +32,6 @@
     _model_id = None
     _device = None
     _has_gpu = False
->>>>>>> 2a0b1317
 
     def __new__(cls):
         if cls._instance is None:
